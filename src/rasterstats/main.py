--- conflicted
+++ resolved
@@ -102,17 +102,12 @@
     prefix: string
         add a prefix to the keys (default: None)
 
-<<<<<<< HEAD
     save_properties: Returns original features along with specified stats when
                    geojson_out is set to False.
 
-    geojson_out: Return list of geojson-like features (default: False)
-        original feautur geometry and properties will be retained
-=======
     geojson_out: boolean
         Return list of GeoJSON-like features (default: False)
         Original feature geometry and properties will be retained
->>>>>>> accc5b3f
         with zonal stats appended as additional properties.
         Use with `prefix` to ensure unique and meaningful property names.
 
@@ -170,11 +165,8 @@
 
             # create ndarray of rasterized geometry
             rv_array = rasterize_geom(geom, like=fsrc, all_touched=all_touched)
-<<<<<<< HEAD
             # print rv_array
-=======
             assert rv_array.shape == fsrc.shape
->>>>>>> accc5b3f
 
             # Mask the source data array with our current feature
             # we take the logical_not to flip 0<->1 for the correct mask effect
