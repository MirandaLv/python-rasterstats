# -*- coding: utf-8 -*-
from __future__ import absolute_import
from __future__ import division
import sys
from rasterio import features
from shapely.geometry import box, MultiPolygon
from .io import window_bounds


DEFAULT_STATS = ['count', 'min', 'max', 'mean']
VALID_STATS = DEFAULT_STATS + \
<<<<<<< HEAD
    ['sum', 'std', 'median', 'majority', 'minority', 'unique', 'range', 'nodata', 'no_overlap']
=======
    ['sum', 'std', 'median', 'majority', 'minority', 'unique', 'range', 'nodata', 'nan']
>>>>>>> a0eef4ee
#  also percentile_{q} but that is handled as special case


def get_percentile(stat):
    if not stat.startswith('percentile_'):
        raise ValueError("must start with 'percentile_'")
    qstr = stat.replace("percentile_", '')
    q = float(qstr)
    if q > 100.0:
        raise ValueError('percentiles must be <= 100')
    if q < 0.0:
        raise ValueError('percentiles must be >= 0')
    return q


def rasterize_geom(geom, like, all_touched=False):
    """
    Parameters
    ----------
    geom: GeoJSON geometry
    like: raster object with desired shape and transform
    all_touched: rasterization strategy

    Returns
    -------
    ndarray: boolean
    """
    geoms = [(geom, 1)]
    rv_array = features.rasterize(
        geoms,
        out_shape=like.shape,
        transform=like.affine,
        fill=0,
        dtype='uint8',
        all_touched=all_touched)

    return rv_array.astype(bool)


def stats_to_csv(stats):
    if sys.version_info[0] >= 3:
        from io import StringIO as IO  # pragma: no cover
    else:
        from cStringIO import StringIO as IO  # pragma: no cover

    import csv

    csv_fh = IO()

    keys = set()
    for stat in stats:
        for key in list(stat.keys()):
            keys.add(key)

    fieldnames = sorted(list(keys), key=str)

    csvwriter = csv.DictWriter(csv_fh, delimiter=str(","), fieldnames=fieldnames)
    csvwriter.writerow(dict((fn, fn) for fn in fieldnames))
    for row in stats:
        csvwriter.writerow(row)
    contents = csv_fh.getvalue()
    csv_fh.close()
    return contents


def check_stats(stats, categorical):
    if not stats:
        if not categorical:
            stats = DEFAULT_STATS
        else:
            stats = []
    else:
        if isinstance(stats, str):
            if stats in ['*', 'ALL']:
                stats = VALID_STATS
            else:
                stats = stats.split()
    for x in stats:
        if x.startswith("percentile_"):
            get_percentile(x)
        elif x not in VALID_STATS:
            raise ValueError(
                "Stat `%s` not valid; "
                "must be one of \n %r" % (x, VALID_STATS))

    run_count = False
    if categorical or 'majority' in stats or 'minority' in stats or 'unique' in stats:
        # run the counter once, only if needed
        run_count = True

    return stats, run_count


def remap_categories(category_map, stats):
    def lookup(m, k):
        """ Dict lookup but returns original key if not found
        """
        try:
            return m[k]
        except KeyError:
            return k

    return {lookup(category_map, k): v
            for k, v in stats.items()}


def key_assoc_val(d, func, exclude=None):
    """return the key associated with the value returned by func
    """
    vs = list(d.values())
    ks = list(d.keys())
    key = ks[vs.index(func(vs))]
    return key


def boxify_points(geom, rast):
    """
    Point and MultiPoint don't play well with GDALRasterize
    convert them into box polygons 99% cellsize, centered on the raster cell
    """
    if 'Point' not in geom.type:
        raise ValueError("Points or multipoints only")

    buff = -0.01 * min(rast.affine.a, rast.affine.e)

    if geom.type == 'Point':
        pts = [geom]
    elif geom.type == "MultiPoint":
        pts = geom.geoms
    geoms = []
    for pt in pts:
        row, col = rast.index(pt.x, pt.y)
        win = ((row, row + 1), (col, col + 1))
        geoms.append(box(*window_bounds(win, rast.affine)).buffer(buff))

    return MultiPolygon(geoms)<|MERGE_RESOLUTION|>--- conflicted
+++ resolved
@@ -9,11 +9,7 @@
 
 DEFAULT_STATS = ['count', 'min', 'max', 'mean']
 VALID_STATS = DEFAULT_STATS + \
-<<<<<<< HEAD
-    ['sum', 'std', 'median', 'majority', 'minority', 'unique', 'range', 'nodata', 'no_overlap']
-=======
-    ['sum', 'std', 'median', 'majority', 'minority', 'unique', 'range', 'nodata', 'nan']
->>>>>>> a0eef4ee
+    ['sum', 'std', 'median', 'majority', 'minority', 'unique', 'range', 'nodata', 'nan', 'no_overlap']
 #  also percentile_{q} but that is handled as special case
 
 
