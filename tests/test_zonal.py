# test zonal stats
import os
import pytest
import simplejson
import json
import sys
import numpy as np
import rasterio
from rasterstats import zonal_stats, raster_stats
from rasterstats.utils import VALID_STATS
from rasterstats.io import read_featurecollection, read_features
from shapely.geometry import Polygon
from affine import Affine

sys.path.append(os.path.dirname(os.path.abspath(__file__)))

DATA = os.path.join(os.path.dirname(os.path.abspath(__file__)), "data")
raster = os.path.join(DATA, 'slope.tif')


def test_main():
    polygons = os.path.join(DATA, 'polygons.shp')
    stats = zonal_stats(polygons, raster)
    for key in ['count', 'min', 'max', 'mean']:
        assert key in stats[0]
    assert len(stats) == 2
    assert stats[0]['count'] == 75
    assert stats[1]['count'] == 50
    assert round(stats[0]['mean'], 2) == 14.66


# remove after band_num alias is removed
def test_band_alias():
    polygons = os.path.join(DATA, 'polygons.shp')
    stats_a = zonal_stats(polygons, raster)
    stats_b = zonal_stats(polygons, raster, band=1)
    with pytest.deprecated_call():
        stats_c = zonal_stats(polygons, raster, band_num=1)
    assert stats_a[0]['count'] == stats_b[0]['count'] == stats_c[0]['count']


def test_zonal_global_extent():
    polygons = os.path.join(DATA, 'polygons.shp')
    stats = zonal_stats(polygons, raster)
    global_stats = zonal_stats(polygons, raster, global_src_extent=True)
    assert stats == global_stats


def test_zonal_nodata():
    polygons = os.path.join(DATA, 'polygons.shp')
    stats = zonal_stats(polygons, raster, nodata=0)
    assert len(stats) == 2
    assert stats[0]['count'] == 75
    assert stats[1]['count'] == 50


def test_doesnt_exist():
    nonexistent = os.path.join(DATA, 'DOESNOTEXIST.shp')
    with pytest.raises(ValueError):
        zonal_stats(nonexistent, raster)


def test_nonsense():
    polygons = os.path.join(DATA, 'polygons.shp')
    with pytest.raises(ValueError):
        zonal_stats("blaghrlargh", raster)
    with pytest.raises(IOError):
        zonal_stats(polygons, "blercherlerch")
    with pytest.raises(ValueError):
        zonal_stats(["blaghrlargh", ], raster)


# Different geometry types
def test_points():
    points = os.path.join(DATA, 'points.shp')
    stats = zonal_stats(points, raster)
    # three features
    assert len(stats) == 3
    # three pixels
    assert sum([x['count'] for x in stats]) == 3
    assert round(stats[0]['mean'], 3) == 11.386
    assert round(stats[1]['mean'], 3) == 35.547


def test_points_categorical():
    points = os.path.join(DATA, 'points.shp')
    categorical_raster = os.path.join(DATA, 'slope_classes.tif')
    stats = zonal_stats(points, categorical_raster, categorical=True)
    # three features
    assert len(stats) == 3
    assert 'mean' not in stats[0]
    assert stats[0][1.0] == 1
    assert stats[1][2.0] == 1


def test_lines():
    lines = os.path.join(DATA, 'lines.shp')
    stats = zonal_stats(lines, raster)
    assert len(stats) == 2
    assert stats[0]['count'] == 58
    assert stats[1]['count'] == 32


# Test multigeoms
def test_multipolygons():
    multipolygons = os.path.join(DATA, 'multipolygons.shp')
    stats = zonal_stats(multipolygons, raster)
    assert len(stats) == 1
    assert stats[0]['count'] == 125


def test_multilines():
    multilines = os.path.join(DATA, 'multilines.shp')
    stats = zonal_stats(multilines, raster)
    assert len(stats) == 1
    # can differ slightly based on platform/gdal version
    assert stats[0]['count'] in [89, 90]


def test_multipoints():
    multipoints = os.path.join(DATA, 'multipoints.shp')
    stats = zonal_stats(multipoints, raster)
    assert len(stats) == 1
    assert stats[0]['count'] == 3


def test_categorical():
    polygons = os.path.join(DATA, 'polygons.shp')
    categorical_raster = os.path.join(DATA, 'slope_classes.tif')
    stats = zonal_stats(polygons, categorical_raster, categorical=True)
    assert len(stats) == 2
    assert stats[0][1.0] == 75
    assert 5.0 in stats[1]


def test_categorical_map():
    polygons = os.path.join(DATA, 'polygons.shp')
    categorical_raster = os.path.join(DATA, 'slope_classes.tif')
    catmap = {5.0: 'cat5'}
    stats = zonal_stats(polygons, categorical_raster,
                        categorical=True, category_map=catmap)
    assert len(stats) == 2
    assert stats[0][1.0] == 75
    assert 5.0 not in stats[1]
    assert 'cat5' in stats[1]


def test_specify_stats_list():
    polygons = os.path.join(DATA, 'polygons.shp')
    stats = zonal_stats(polygons, raster, stats=['min', 'max'])
    assert sorted(stats[0].keys()) == sorted(['min', 'max'])
    assert 'count' not in list(stats[0].keys())


def test_specify_all_stats():
    polygons = os.path.join(DATA, 'polygons.shp')
    stats = zonal_stats(polygons, raster, stats='ALL')
    assert sorted(stats[0].keys()) == sorted(VALID_STATS)
    stats = zonal_stats(polygons, raster, stats='*')
    assert sorted(stats[0].keys()) == sorted(VALID_STATS)


def test_specify_stats_string():
    polygons = os.path.join(DATA, 'polygons.shp')
    stats = zonal_stats(polygons, raster, stats='min max')
    assert sorted(stats[0].keys()) == sorted(['min', 'max'])
    assert 'count' not in list(stats[0].keys())


def test_specify_stats_invalid():
    polygons = os.path.join(DATA, 'polygons.shp')
    with pytest.raises(ValueError):
        zonal_stats(polygons, raster, stats='foo max')


def test_optional_stats():
    polygons = os.path.join(DATA, 'polygons.shp')
    stats = zonal_stats(polygons, raster,
                        stats='min max sum majority median std')
    assert stats[0]['min'] <= stats[0]['median'] <= stats[0]['max']


def test_range():
    polygons = os.path.join(DATA, 'polygons.shp')
    stats = zonal_stats(polygons, raster, stats="range min max")
    for stat in stats:
        assert stat['range'] == stat['max'] - stat['min']
    ranges = [x['range'] for x in stats]
    # without min/max specified
    stats = zonal_stats(polygons, raster, stats="range")
    assert 'min' not in stats[0]
    assert ranges == [x['range'] for x in stats]


def test_nodata():
    polygons = os.path.join(DATA, 'polygons.shp')
    categorical_raster = os.path.join(DATA, 'slope_classes.tif')
    stats = zonal_stats(polygons, categorical_raster, stats="*",
                        categorical=True, nodata=1.0)
    assert stats[0]['majority'] is None
    assert stats[0]['count'] == 0  # no pixels; they're all null
    assert stats[1]['minority'] == 2.0
    assert stats[1]['count'] == 49  # used to be 50 if we allowed 1.0
    assert '1.0' not in stats[0]


def test_partial_overlap():
    polygons = os.path.join(DATA, 'polygons_partial_overlap.shp')
    stats = zonal_stats(polygons, raster, stats="count")
    for res in stats:
        # each polygon should have at least a few pixels overlap
        assert res['count'] > 0


def test_no_overlap():
    polygons = os.path.join(DATA, 'polygons_no_overlap.shp')
    stats = zonal_stats(polygons, raster, stats="count")
    for res in stats:
        # no polygon should have any overlap
        assert res['count'] is 0

def test_all_touched():
    polygons = os.path.join(DATA, 'polygons.shp')
    stats = zonal_stats(polygons, raster, all_touched=True)
    assert stats[0]['count'] == 95  # 75 if ALL_TOUCHED=False
    assert stats[1]['count'] == 73  # 50 if ALL_TOUCHED=False


def test_latitude_correction():
    polygon = os.path.join(DATA, 'latitude_correction_polygon.shp')
    raster = os.path.join(DATA, 'latitude_correction_raster.tif')

    stats_with = zonal_stats(polygon, raster, stats="mean",
                             latitude_correction=True)

    stats_without = zonal_stats(polygon, raster, stats="mean",
                                latitude_correction=False)

    assert round(stats_with[0]['mean'], 3) == 25.963
    assert stats_without[0]['mean'] == 25


def test_ndarray_without_affine():
    with rasterio.open(raster) as src:
        polygons = os.path.join(DATA, 'polygons.shp')
        with pytest.raises(ValueError):
            zonal_stats(polygons, src.read(1))  # needs affine kwarg


def _assert_dict_eq(a, b):
    """Assert that dicts a and b similar within floating point precision
    """
    err = 1e-5
    for k in set(a.keys()).union(set(b.keys())):
        if a[k] == b[k]:
            continue
        try:
            if abs(a[k]-b[k]) > err:
                raise AssertionError("{}: {} != {}".format(k, a[k], b[k]))
        except TypeError:  # can't take abs, nan
            raise AssertionError("{} != {}".format(a[k], b[k]))


def test_ndarray():
    with rasterio.open(raster) as src:
        arr = src.read(1)
        affine = src.affine

    polygons = os.path.join(DATA, 'polygons.shp')
    stats = zonal_stats(polygons, arr, affine=affine)
    stats2 = zonal_stats(polygons, raster)
    for s1, s2 in zip(stats, stats2):
        _assert_dict_eq(s1, s2)
    with pytest.raises(AssertionError):
        _assert_dict_eq(stats[0], stats[1])
    assert stats[0]['count'] == 75
    assert stats[1]['count'] == 50

    points = os.path.join(DATA, 'points.shp')
    stats = zonal_stats(points, arr, affine=affine)
    assert stats == zonal_stats(points, raster)
    assert sum([x['count'] for x in stats]) == 3
    assert round(stats[0]['mean'], 3) == 11.386
    assert round(stats[1]['mean'], 3) == 35.547


def test_alias():
    polygons = os.path.join(DATA, 'polygons.shp')
    stats = zonal_stats(polygons, raster)
    stats2 = raster_stats(polygons, raster)
    assert stats == stats2
    pytest.deprecated_call(raster_stats, polygons, raster)


def test_add_stats():
    polygons = os.path.join(DATA, 'polygons.shp')

    def mymean(x):
        return np.ma.mean(x)

    stats = zonal_stats(polygons, raster, add_stats={'mymean': mymean})
    for i in range(len(stats)):
        assert stats[i]['mean'] == stats[i]['mymean']


def test_mini_raster():
    polygons = os.path.join(DATA, 'polygons.shp')
    stats = zonal_stats(polygons, raster, raster_out=True)
    stats2 = zonal_stats(polygons, stats[0]['mini_raster_array'],
                         raster_out=True, affine=stats[0]['mini_raster_affine'])
    assert (stats[0]['mini_raster_array'] == stats2[0]['mini_raster_array']).sum() == \
        stats[0]['count']


def test_percentile_good():
    polygons = os.path.join(DATA, 'polygons.shp')
    stats = zonal_stats(polygons, raster,
                        stats="median percentile_50 percentile_90")
    assert 'percentile_50' in stats[0].keys()
    assert 'percentile_90' in stats[0].keys()
    assert stats[0]['percentile_50'] == stats[0]['median']
    assert stats[0]['percentile_50'] <= stats[0]['percentile_90']


def test_zone_func_good():

    def example_zone_func(zone_arr):
        zone_arr[:] = 0

    polygons = os.path.join(DATA, 'polygons.shp')
    stats = zonal_stats(polygons,
                        raster,
                        zone_func=example_zone_func)
    assert stats[0]['max'] == 0
    assert stats[0]['min'] == 0
    assert stats[0]['mean'] == 0

def test_zone_func_bad():
    not_a_func = 'jar jar binks'
    polygons = os.path.join(DATA, 'polygons.shp')
    with pytest.raises(TypeError):
        zonal_stats(polygons, raster, zone_func=not_a_func)

def test_percentile_nodata():
    polygons = os.path.join(DATA, 'polygons.shp')
    categorical_raster = os.path.join(DATA, 'slope_classes.tif')
    # By setting nodata to 1, one of our polygons is within the raster extent
    # but has an empty masked array
    stats = zonal_stats(polygons, categorical_raster,
                        stats=["percentile_90"], nodata=1)
    assert 'percentile_90' in stats[0].keys()
    assert [None, 5.0] == [x['percentile_90'] for x in stats]


def test_percentile_bad():
    polygons = os.path.join(DATA, 'polygons.shp')
    with pytest.raises(ValueError):
        zonal_stats(polygons, raster, stats="percentile_101")


def test_json_serializable():
    polygons = os.path.join(DATA, 'polygons.shp')
    stats = zonal_stats(polygons, raster,
                        stats=VALID_STATS + ["percentile_90"],
                        categorical=True)
    try:
        json.dumps(stats)
        simplejson.dumps(stats)
    except TypeError:
        pytest.fail("zonal_stats returned a list that wasn't JSON-serializable")


def test_direct_features_collections():
    polygons = os.path.join(DATA, 'polygons.shp')
    features = read_features(polygons)
    collection = read_featurecollection(polygons)

    stats_direct = zonal_stats(polygons, raster)
    stats_features = zonal_stats(features, raster)
    stats_collection = zonal_stats(collection, raster)

    assert stats_direct == stats_features == stats_collection


def test_all_nodata():
    polygons = os.path.join(DATA, 'polygons.shp')
    raster = os.path.join(DATA, 'all_nodata.tif')
    stats = zonal_stats(polygons, raster, stats=['nodata', 'count'])
    assert stats[0]['nodata'] == 75
    assert stats[0]['count'] == 0
    assert stats[1]['nodata'] == 50
    assert stats[1]['count'] == 0

def test_some_nodata():
    polygons = os.path.join(DATA, 'polygons.shp')
    raster = os.path.join(DATA, 'slope_nodata.tif')
    stats = zonal_stats(polygons, raster, stats=['nodata', 'count'])
    assert stats[0]['nodata'] == 36
    assert stats[0]['count'] == 39
    assert stats[1]['nodata'] == 19
    assert stats[1]['count'] == 31


# update this if nan end up being incorporated into nodata
def test_nan_nodata():
    polygon = Polygon([[0, 0], [2, 0], [2, 2], [0, 2]])
    arr = np.array([
        [np.nan, 12.25],
        [-999, 12.75]
    ])
    affine = Affine(1, 0, 0,
                    0, -1, 2)

    stats = zonal_stats(polygon, arr, affine=affine, nodata=-999,
                        stats='nodata count sum mean min max')

    assert stats[0]['nodata'] == 1
    assert stats[0]['count'] == 2
    assert stats[0]['mean'] == 12.5
    assert stats[0]['min'] == 12.25
    assert stats[0]['max'] == 12.75


def test_some_nodata_ndarray():
    polygons = os.path.join(DATA, 'polygons.shp')
    raster = os.path.join(DATA, 'slope_nodata.tif')
    with rasterio.open(raster) as src:
        arr = src.read(1)
        affine = src.affine

    # without nodata
    stats = zonal_stats(polygons, arr, affine=affine, stats=['nodata', 'count', 'min'])
    assert stats[0]['min'] == -9999.0
    assert stats[0]['nodata'] == 0
    assert stats[0]['count'] == 75

    # with nodata
    stats = zonal_stats(polygons, arr, affine=affine,
                        nodata=-9999.0, stats=['nodata', 'count', 'min'])
    assert stats[0]['min'] >= 0.0
    assert stats[0]['nodata'] == 36
    assert stats[0]['count'] == 39


def test_transform():
    with rasterio.open(raster) as src:
        arr = src.read(1)
        affine = src.affine
    polygons = os.path.join(DATA, 'polygons.shp')

    stats = zonal_stats(polygons, arr, affine=affine)
    stats2 = zonal_stats(polygons, arr, transform=affine.to_gdal())
    assert stats == stats2
    pytest.deprecated_call(zonal_stats, polygons, raster, transform=affine.to_gdal())


def test_prefix():
    polygons = os.path.join(DATA, 'polygons.shp')
    stats = zonal_stats(polygons, raster, prefix="TEST")
    for key in ['count', 'min', 'max', 'mean']:
        assert key not in stats[0]
    for key in ['TESTcount', 'TESTmin', 'TESTmax', 'TESTmean']:
        assert key in stats[0]


def test_geojson_out():
    polygons = os.path.join(DATA, 'polygons.shp')
    features = zonal_stats(polygons, raster, geojson_out=True)
    for feature in features:
        assert feature['type'] == 'Feature'
        assert 'id' in feature['properties']  # from orig
        assert 'count' in feature['properties']  # from zonal stats


<<<<<<< HEAD
=======
# do not think this is actually testing the line i wanted it to
# since the read_features func for this data type is generating
# the properties field
def test_geojson_out_with_no_properties():
    polygon = Polygon([[0, 0], [0, 0,5], [1, 1.5], [1.5, 2], [2, 2], [2, 0]])
    arr = np.array([
        [100, 1],
        [100, 1]
    ])
    affine = Affine(1, 0, 0,
                    0, -1, 2)

    stats = zonal_stats(polygon, arr, affine=affine, geojson_out=True)
    assert 'properties' in stats[0]
    for key in ['count', 'min', 'max', 'mean']:
        assert key in stats[0]['properties']

    assert stats[0]['properties']['mean'] == 34


# remove when copy_properties alias is removed
def test_copy_properties_warn():
    polygons = os.path.join(DATA, 'polygons.shp')
    # run once to trigger any other unrelated deprecation warnings
    # so the test does not catch them instead
    stats_a = zonal_stats(polygons, raster)
    with pytest.deprecated_call():
        stats_b = zonal_stats(polygons, raster, copy_properties=True)
    assert stats_a == stats_b
    

def test_nan_counts():
    from affine import Affine
    transform = Affine(1, 0, 1, 0, -1, 3)

    data = np.array([
        [np.nan, np.nan, np.nan],
        [0, 0, 0],
        [1, 4, 5]
    ])

    # geom extends an additional row to left
    geom = 'POLYGON ((1 0, 4 0, 4 3, 1 3, 1 0))'

    # nan stat is requested
    stats = zonal_stats(geom, data, affine=transform, nodata=0.0, stats="*")

    for res in stats:
        assert res['count'] == 3  # 3 pixels of valid data
        assert res['nodata'] == 3  # 3 pixels of nodata
        assert res['nan'] == 3  # 3 pixels of nans

    # nan are ignored if nan stat is not requested
    stats = zonal_stats(geom, data, affine=transform, nodata=0.0, stats="count nodata")

    for res in stats:
        assert res['count'] == 3  # 3 pixels of valid data
        assert res['nodata'] == 3  # 3 pixels of nodata
        assert 'nan' not in res


def test_percent_cover_zonal_stats():
    polygon = Polygon([[0, 0], [0, 0,5], [1, 1.5], [1.5, 2], [2, 2], [2, 0]])
    arr = np.array([
        [100, 1],
        [100, 1]
    ])
    affine = Affine(1, 0, 0,
                    0, -1, 2)

    stats_options = 'min max mean count sum nodata'

    # run base case
    stats_a = zonal_stats(polygon, arr, affine=affine, stats=stats_options)
    assert stats_a[0]['mean'] == 34

    # test selection
    stats_b = zonal_stats(polygon, arr, affine=affine, percent_cover_selection=0.75, percent_cover_scale=10, stats=stats_options)
    assert stats_b[0]['mean'] == 1

    # test weighting
    stats_c = zonal_stats(polygon, arr, affine=affine, percent_cover_weighting=True, percent_cover_scale=10, stats=stats_options)
    assert round(stats_c[0]['count'], 2) == 2.6
    assert round(stats_c[0]['mean'], 2) == 29.56
    assert round(stats_c[0]['sum'], 2) == 76.85

    # check that percent_cover_scale is set to 10 when not provided by user
    stats_d = zonal_stats(polygon, arr, affine=affine, percent_cover_weighting=True, stats=stats_options)
    assert round(stats_d[0]['mean'], 2) == round(stats_c[0]['mean'], 2)

    # check invalid percent_cover_scale value
    with pytest.raises(Exception):
        zonal_stats(polygon, arr, affine=affine, percent_cover_selection=0.75, percent_cover_scale=0.5)

    # check invalid percent_cover_selection value
    with pytest.raises(Exception):
        zonal_stats(polygon, arr, affine=affine, percent_cover_selection='one', percent_cover_scale=10)


>>>>>>> 7a59a523
# Optional tests
def test_geodataframe_zonal():
    polygons = os.path.join(DATA, 'polygons.shp')

    try:
        import geopandas as gpd
        df = gpd.read_file(polygons)
        if not hasattr(df, '__geo_interface__'):
            pytest.skip("This version of geopandas doesn't support df.__geo_interface__")
    except ImportError:
        pytest.skip("Can't import geopands")

    expected = zonal_stats(polygons, raster)
    assert zonal_stats(df, raster) == expected
<|MERGE_RESOLUTION|>--- conflicted
+++ resolved
@@ -472,8 +472,6 @@
         assert 'count' in feature['properties']  # from zonal stats
 
 
-<<<<<<< HEAD
-=======
 # do not think this is actually testing the line i wanted it to
 # since the read_features func for this data type is generating
 # the properties field
@@ -573,7 +571,6 @@
         zonal_stats(polygon, arr, affine=affine, percent_cover_selection='one', percent_cover_scale=10)
 
 
->>>>>>> 7a59a523
 # Optional tests
 def test_geodataframe_zonal():
     polygons = os.path.join(DATA, 'polygons.shp')
