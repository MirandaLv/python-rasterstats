--- conflicted
+++ resolved
@@ -458,15 +458,10 @@
         assert 'count' in feature['properties']  # from zonal stats
 
 
-<<<<<<< HEAD
-def test_percent_cover_zonal_stats():
-=======
-
 # do not think this is actually testing the line i wanted it to
 # since the read_features func for this data type is generating
 # the properties field
 def test_geojson_out_with_no_properties():
->>>>>>> a0eef4ee
     polygon = Polygon([[0, 0], [0, 0,5], [1, 1.5], [1.5, 2], [2, 2], [2, 0]])
     arr = np.array([
         [100, 1],
@@ -475,35 +470,6 @@
     affine = Affine(1, 0, 0,
                     0, -1, 2)
 
-<<<<<<< HEAD
-    stats_options = 'min max mean count sum nodata'
-
-    # run base case
-    stats_a = zonal_stats(polygon, arr, affine=affine, stats=stats_options)
-    assert stats_a[0]['mean'] == 34
-
-    # test selection
-    stats_b = zonal_stats(polygon, arr, affine=affine, percent_cover_selection=0.75, percent_cover_scale=10, stats=stats_options)
-    assert stats_b[0]['mean'] == 1
-
-    # test weighting
-    stats_c = zonal_stats(polygon, arr, affine=affine, percent_cover_weighting=True, percent_cover_scale=10, stats=stats_options)
-    assert round(stats_c[0]['count'], 2) == 2.6
-    assert round(stats_c[0]['mean'], 2) == 29.56
-    assert round(stats_c[0]['sum'], 2) == 76.85
-
-    # check that percent_cover_scale is set to 10 when not provided by user
-    stats_d = zonal_stats(polygon, arr, affine=affine, percent_cover_weighting=True, stats=stats_options)
-    assert round(stats_d[0]['mean'], 2) == round(stats_c[0]['mean'], 2)
-
-    # check invalid percent_cover_scale value
-    with pytest.raises(Exception):
-        zonal_stats(polygon, arr, affine=affine, percent_cover_selection=0.75, percent_cover_scale=0.5)
-
-    # check invalid percent_cover_selection value
-    with pytest.raises(Exception):
-        zonal_stats(polygon, arr, affine=affine, percent_cover_selection='one', percent_cover_scale=10)
-=======
     stats = zonal_stats(polygon, arr, affine=affine, geojson_out=True)
     assert 'properties' in stats[0]
     for key in ['count', 'min', 'max', 'mean']:
@@ -551,7 +517,44 @@
         assert res['count'] == 3  # 3 pixels of valid data
         assert res['nodata'] == 3  # 3 pixels of nodata
         assert 'nan' not in res
->>>>>>> a0eef4ee
+
+        
+def test_percent_cover_zonal_stats():
+    polygon = Polygon([[0, 0], [0, 0,5], [1, 1.5], [1.5, 2], [2, 2], [2, 0]])
+    arr = np.array([
+        [100, 1],
+        [100, 1]
+    ])
+    affine = Affine(1, 0, 0,
+                    0, -1, 2)
+
+    stats_options = 'min max mean count sum nodata'
+
+    # run base case
+    stats_a = zonal_stats(polygon, arr, affine=affine, stats=stats_options)
+    assert stats_a[0]['mean'] == 34
+
+    # test selection
+    stats_b = zonal_stats(polygon, arr, affine=affine, percent_cover_selection=0.75, percent_cover_scale=10, stats=stats_options)
+    assert stats_b[0]['mean'] == 1
+
+    # test weighting
+    stats_c = zonal_stats(polygon, arr, affine=affine, percent_cover_weighting=True, percent_cover_scale=10, stats=stats_options)
+    assert round(stats_c[0]['count'], 2) == 2.6
+    assert round(stats_c[0]['mean'], 2) == 29.56
+    assert round(stats_c[0]['sum'], 2) == 76.85
+
+    # check that percent_cover_scale is set to 10 when not provided by user
+    stats_d = zonal_stats(polygon, arr, affine=affine, percent_cover_weighting=True, stats=stats_options)
+    assert round(stats_d[0]['mean'], 2) == round(stats_c[0]['mean'], 2)
+
+    # check invalid percent_cover_scale value
+    with pytest.raises(Exception):
+        zonal_stats(polygon, arr, affine=affine, percent_cover_selection=0.75, percent_cover_scale=0.5)
+
+    # check invalid percent_cover_selection value
+    with pytest.raises(Exception):
+        zonal_stats(polygon, arr, affine=affine, percent_cover_selection='one', percent_cover_scale=10)
 
 
 # Optional tests
@@ -568,7 +571,4 @@
 
     expected = zonal_stats(polygons, raster)
     assert zonal_stats(df, raster) == expected
-<<<<<<< HEAD
-
-=======
->>>>>>> a0eef4ee
+
