--- conflicted
+++ resolved
@@ -6,11 +6,9 @@
 from shapely.geometry import LineString, Polygon
 from rasterstats.utils import \
     stats_to_csv, get_percentile, remap_categories, boxify_points, \
-<<<<<<< HEAD
-    get_latitude_scale, calc_haversine_distance
-=======
+    get_latitude_scale, calc_haversine_distance, \
     rebin_sum, rasterize_pctcover_geom
->>>>>>> 7a59a523
+    
 from rasterstats import zonal_stats
 from rasterstats.utils import VALID_STATS
 
@@ -72,7 +70,6 @@
         boxify_points(line, None)
 
 
-<<<<<<< HEAD
 def test_calc_haversine_distance():
     test_val = calc_haversine_distance((10,20.563),(22.22,35.3))
     assert round(test_val, 3) == 2027.46
@@ -83,7 +80,7 @@
     p1 = (0, lat)
     p2 = (0.008993216, lat)
     assert get_latitude_scale(20) == calc_haversine_distance(p1, p2)
-=======
+
 def test_rebin_sum():
     test_input = np.array(
         [
@@ -120,5 +117,4 @@
                       0, -1, 2)
     pct_cover_c = rasterize_pctcover_geom(polygon_c, shape_c, affine_c, scale=100, all_touched=False)
     correct_output_c = np.array([[0.25, 0.25], [0.25, 0.25]])
-    assert np.array_equal(pct_cover_c, correct_output_c)
->>>>>>> 7a59a523
+    assert np.array_equal(pct_cover_c, correct_output_c)